--- conflicted
+++ resolved
@@ -107,22 +107,6 @@
     return gamma
 
 
-<<<<<<< HEAD
-def get_best_tau_jerk(results, norm_fom_peak_height=0.8, smoothing_window_size=None):
-    """Estimate the uncertainty of each tau trial value by determining
-    the value of tau that results in an increase of `dchi` units in the
-    f_c or f_r metrics (typically we would expect dchi=1).
-
-    Here, we use a second-order finite difference in an attempt to figure
-    out where the maximum inflection begins, which nominally corresponds to
-    the best-fitting tau.
-
-    :param results: a list of dictionaries, one per trial tau [array-like]
-    :param norm_fom_peak_height: height parameter to determine peaks from
-        normalised FOM derivatives, default=0.8 [float]
-    :param smoothing_window_size: window size to use when computing smoothed
-        FOM derivatives, optional, default set based on FOM series length [int]
-=======
 def get_best_tau_jerk(
     results: list[dict],
     norm_fom_peak_height: float = 0.8,
@@ -142,7 +126,6 @@
         FOM derivatives, optional, default set based on FOM series length [int]
     :param fom_weights: corresponding weights for each FOM to use when computing
         the average best tau value, optional [dict]
->>>>>>> 9cc89864
     :returns tuple (best_tau, approx_err) [float, float]
     """
     taus = np.array([a["tau"] for a in results])
@@ -156,11 +139,6 @@
         [a["nbins"] for a in results]
     )
 
-<<<<<<< HEAD
-    fom = [fr, gamma, fc, sigma_c, nf_frac]
-    names = ["fr", "gamma", "fc", "sigma_c", "nf_frac"]
-    weights = [1, 0.8, 0.1, 1, 1]
-=======
     # Set FOMs to use for automatic best-fit guess and error approximation
     fom = [fr, gamma, fc, sigma_c, nf_frac]
     names = ["fr", "gamma", "fc", "sigma_c", "nf_frac"]
@@ -182,7 +160,6 @@
                 fom_weights.update({f"{key}": default_fom_weights[key]})
 
     # Smoothing and derivative kernel order
->>>>>>> 9cc89864
     savgol_polyorder = 3
     savgol_derorder = 3
 
@@ -226,21 +203,14 @@
         else:
             logger.error("Something went wrong finding peaks in the FOM derivatives...")
 
-<<<<<<< HEAD
-=======
     weights = [fom_weights[fom] for fom in names]
->>>>>>> 9cc89864
     fom_median_tau = np.average(np.array(fom_tau_estimates), weights=np.array(weights))
 
     # Now to approximate some kind of error
     base_err = np.sqrt(np.std(fom_tau_estimates) ** 2 + (taus[1] - taus[0]) ** 2)
 
     logger.info(
-<<<<<<< HEAD
-        f"Best overall tau = {fom_median_tau:g} +/- {base_err:g} ms  (median from all FOM)"
-=======
         f"Best overall tau = {fom_median_tau:g} +/- {base_err:g} ms  (weighted average)"
->>>>>>> 9cc89864
     )
 
     return fom_median_tau, base_err