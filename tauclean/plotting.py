#!/usr/bin/env python3
"""
########################################################
# Licensed under the Academic Free License version 3.0 #
########################################################
"""
import logging
from itertools import groupby
import matplotlib.pyplot as plt
import numpy as np
from scipy.signal import savgol_filter, find_peaks
from . import pbf

logger = logging.getLogger(__name__)
logger.setLevel(logging.DEBUG)
fmt = logging.Formatter(
    "%(asctime)s [pid %(process)d] :: %(name)-22s [%(lineno)d] :: %(levelname)s - %(message)s"
)
ch = logging.StreamHandler()
ch.setFormatter(fmt)
ch.setLevel(logging.INFO)
logger.addHandler(ch)


def plot_figures_of_merit(results, true_tau=None, best_tau=None, best_tau_err=None):
    taus = np.array([a["tau"] for a in results])
    f_r = np.array([a["fr"] for a in results])
    gamma = np.array([a["gamma"] for a in results])
    f_c = (f_r + gamma) / 2.0
    ncomps = [a["niter"] for a in results]
    nuniq = [a["ncc"] for a in results]
    sigma_c = np.array([a["total_rms"] for a in results]) / np.array(
        [a["init_off_rms"] for a in results]
    )
    nf_frac = np.array([a["nf"] for a in results]) / np.array(
        [a["nbins"] for a in results]
    )

    params = [f_r, gamma, f_c, sigma_c, ncomps, nf_frac]

    labels = [
        r"$f_r$",
        r"$\Gamma$",
        r"$f_c = (f_r + \Gamma)/2$",
        r"$\sigma_{\rm offc}/\sigma_{\rm off}$",
        r"$N_{\rm iter}$",
        r"$N_f / N_{\phi}$",
    ]
    min_tau_step = min(np.diff(taus))

    fig, axs = plt.subplots(ncols=3, nrows=2, sharex="all", figsize=(20, 6))
    for y, ylab, ax in zip(params, labels, axs.flatten()):

        ax.plot(taus, np.array(y), marker="o", color="C0", label="FOM")
        ax.axhline(0, lw=1, ls=":", color="C0")
<<<<<<< HEAD

        tax = ax.twinx()
        der3 = savgol_filter(
            y,
            window_length=len(y) // 8 if len(y) // 8 > 3 else 4,
            polyorder=3,
            deriv=3,
        )
        tax.plot(
            taus,
            max(y) * der3 / der3.max(),
            ls=":",
            color="k",
            label="norm. 3rd deriv.",
        )
        tax.axhline(0, lw=1, ls=":", color="k")
        tax.set_ylabel("3rd derivative")

        ax.set_ylabel(ylab, fontsize=20)

=======

        tax = ax.twinx()
        der3 = savgol_filter(
            y,
            window_length=len(y) // 8 if len(y) // 8 > 3 else 4,
            polyorder=3,
            deriv=3,
        )
        tax.plot(
            taus,
            max(y) * der3 / der3.max(),
            ls=":",
            color="k",
            label="norm. 3rd deriv.",
        )
        tax.axhline(0, lw=1, ls=":", color="k")
        tax.set_ylabel("3rd derivative")

        ax.set_ylabel(ylab, fontsize=20)

>>>>>>> 9cc89864
        # ax.set_ylim(-1.5, 1.5)

        if true_tau is not None:
            ax.axvline(true_tau, color="k", ls="--", label="truth")

        if best_tau is not None:
            ax.axvline(best_tau, color="r", ls="-.", label="best tau")

        if best_tau_err is not None:
            ylims = ax.get_ylim()
            ax.fill_betweenx(
                ylims,
                best_tau - best_tau_err,
                best_tau + best_tau_err,
                color="0.1",
                alpha=0.3,
                label="best tau err.",
            )
            ax.set_ylim(ylims)

    for ax in axs.flatten()[3:]:
        ax.set_xlabel(r"$\tau\ {\rm (ms)}$", fontsize=20)
        ax.set_xlim(min(taus) - min_tau_step, max(taus) + min_tau_step)
    axs.flatten()[1].set_title("Figures of Merit summary")
    axs.flatten()[0].legend(loc="upper left")

    plt.subplots_adjust(hspace=0.05, wspace=0.4)
    plt.savefig("tauclean_fom.png", bbox_inches="tight")
    plt.close(fig)

    # In this case, also write the figures of merit to a file
    header_fmt = "{0:<7}  {1:<8}  {2:<8} {3:<8} {4:<8}  {5:<5}  {6:<5} {7:<7}\n"
    line_fmt = (
        "{0:7.5f} {1: 8.6f} {2: 8.6f} {3: 8.6f} {4: 8.6f} {5:<5d} {6:<5d} {7:7.5f}\n"
    )
    with open("tauclean_fom.txt", "w") as f:
        f.write(
            header_fmt.format(
                "#tau", "f_r", "gamma", "f_c", "sigma_c", "ncomps", "nuniq", "nf_frac"
            )
        )
        for i, t in enumerate(taus):
            f.write(
                line_fmt.format(
                    t,
                    f_r[i],
                    gamma[i],
                    f_c[i],
                    sigma_c[i],
                    ncomps[i],
                    nuniq[i],
                    nf_frac[i],
                )
            )

    # For the purposes of testing, return whether the figure was closed successfully (implying nothing broke)
    return not plt.fignum_exists(fig.number)


def plot_clean_residuals(initial_data, results, period=100.0):
    nbins = len(initial_data)
    x = period * np.linspace(0, 1, nbins)
    dt = period / nbins
    taus = np.array([a["tau"] for a in results])
    residuals = np.array([a["profile"] for a in results])
    off_rms = np.array([a["off_rms"] for a in results])
    off_mean = np.array([a["off_mean"] for a in results])
    thresh = np.array([a["threshold"] for a in results])
    off_bins = np.array([a["off_bins"] for a in results])
<<<<<<< HEAD
    # on_start = np.array([a["on_start"] for a in results])
    # on_end = np.array([a["on_end"] for a in results])
=======
>>>>>>> 9cc89864
    pbftype = np.array([a["pbftype"] for a in results])

    pos_thresh = off_mean + thresh * off_rms
    neg_thresh = off_mean - thresh * off_rms

    # off_pulse_regions = []
    # for k, g in groupby(enumerate(off_bins), lambda k: k[0] - k[1]):
    #     start = next(g)[1]
    #     end = list(v for _, v in g) or [start]
    #     off_pulse_regions.append(range(start, end[-1] + 1))

    for i, t in enumerate(taus):
        # print(off_bins[i])
        fig, (ax1, ax2) = plt.subplots(nrows=1, ncols=2, sharex="all", figsize=(20, 8))
        fig.suptitle(r"Residuals ($\rm \tau = {0:g}\ ms$)".format(t))

        ax1.plot(x, initial_data, label="initial data")
        ax1.plot(x, residuals[i], label="post-clean residuals")
        ax1.fill_between(x, neg_thresh[i], pos_thresh[i], color="0.8")
<<<<<<< HEAD
        # for reg in off_pulse_regions:
        #     ax1.axvline(reg.min() * dt, color="k")
        #     ax1.axvline(reg.max() * dt, color="k")
=======
>>>>>>> 9cc89864
        ax1.set_xlabel("Time (ms)")
        ax1.legend()

        ax2.plot(x, initial_data, label="initial data")
        ax2.plot(x, residuals[i], label="post-clean residuals")
        ax2.fill_between(x, neg_thresh[i], pos_thresh[i], color="0.8")
<<<<<<< HEAD
        # ax2.axvline(off_bins[i].min() * dt, color="k")
        # ax2.axvline(off_bins[i].max() * dt, color="k")
=======
>>>>>>> 9cc89864
        ax2.axhline(0, color="k", ls=":", lw=1)
        ax2.set_xlabel("Time (ms)")
        ax2.legend()
        ax2.set_ylim(-10 * off_rms[i], 10 * off_rms[i])

        plt.savefig(
            "clean_residuals_{0}-tau{1:g}.png".format(pbftype[i], t),
            bbox_inches="tight",
        )
        plt.close(fig)

    # For the purposes of testing, return whether the figure was closed successfully (implying nothing broke)
    return not plt.fignum_exists(fig.number)


def plot_clean_components(results, period=100.0):
    taus = np.array([a["tau"] for a in results])
    clean_components = np.array([a["cc"] for a in results])
    nunique = np.array([a["ncc"] for a in results])
    ntotal = np.array([a["niter"] for a in results])
    pbftype = np.array([a["pbftype"] for a in results])

    nbins = len(clean_components[0])
    x = period * np.linspace(0, 1, nbins)

    for i, t in enumerate(taus):
        fig, ax = plt.subplots(1, 1, figsize=(20, 8))

        ax.vlines(x, ymin=0, ymax=clean_components[i], color="k")
        ax.set_xlabel("Time (ms)")
        ax.set_ylabel("Clean component amplitude")
        title = r"""$\rm \tau = {0:g}\ ms$
total components added = {1}, unique components = {2}""".format(
            t, ntotal[i], nunique[i]
        )
        ax.set_title(title)

        plt.savefig(
            "clean_components_{0}-tau{1:g}.png".format(pbftype[i], t),
            bbox_inches="tight",
        )
        plt.close(fig)

    # For the purposes of testing, return whether the figure was closed successfully (implying nothing broke)
    return not plt.fignum_exists(fig.number)


def plot_reconstruction(results, original, period=100.0):
    taus = np.array([a["tau"] for a in results])
    recons = np.array([a["recon"] for a in results])
    residuals = np.array([a["profile"] for a in results])
    pbftype = np.array([a["pbftype"] for a in results])

    nbins = len(recons[0])
    x = period * np.linspace(0, 1, nbins)

    for i, t in enumerate(taus):
        try:
            pbffn = getattr(pbf, pbftype[i])
        except AttributeError as e:
            logger.error(e)
            logger.warning(
                f"Cannot find pbf function '{pbftype[i]}'! Assuming 'thin' model."
            )
            pbffn = pbf.thin
        norm_pbf = pbffn(x, t, x0=x[len(x) // 10])
        norm_pbf = norm_pbf / norm_pbf.max()

        fig, ax = plt.subplots(1, 1, figsize=(20, 8))
        ax.plot(x, recons[i] + residuals[i], color="k", label="reconstruction")
        ax.plot(x, original, color="C1", alpha=0.6, label="original")
        ax.plot(x, norm_pbf * original.max(), color="C0", alpha=0.6, label="PBF")
        ax.axhline(0, ls=":", lw=1, color="k")
        ax.set_xlim(x[0], x[-1])
        ax.set_xlabel("Time (ms)")
        ax.set_ylabel("Intensity")
        ax.set_title(r"Profile reconstruction for $\rm \tau = {0:g}\ ms$".format(t))
        ax.legend()

        plt.savefig(
            "reconstruction_{0}-tau{1:g}.png".format(pbftype[i], t), bbox_inches="tight"
        )
        plt.close(fig)

    # For the purposes of testing, return whether the figure was closed successfully (implying nothing broke)
    return not plt.fignum_exists(fig.number)


def write_output(results):
    taus = np.array([a["tau"] for a in results])
    clean_components = np.array([a["cc"] for a in results])
    pbftype = np.array([a["pbftype"] for a in results])
    # stack the reconstructed profile with the residuals
    recon_resid = np.array(
        [np.column_stack((a["recon"], a["profile"])) for a in results]
    )

    for i, t in enumerate(taus):
        np.savetxt(
            "clean_components_{0}-tau{1:g}.txt".format(pbftype[i], t),
            clean_components[i],
        )
        np.savetxt(
            "reconstruction_{0}-tau{1:g}.txt".format(pbftype[i], t),
            recon_resid[i],
            header="Recon Residuals",
        )<|MERGE_RESOLUTION|>--- conflicted
+++ resolved
@@ -5,10 +5,9 @@
 ########################################################
 """
 import logging
-from itertools import groupby
 import matplotlib.pyplot as plt
 import numpy as np
-from scipy.signal import savgol_filter, find_peaks
+from scipy.signal import savgol_filter
 from . import pbf
 
 logger = logging.getLogger(__name__)
@@ -53,7 +52,6 @@
 
         ax.plot(taus, np.array(y), marker="o", color="C0", label="FOM")
         ax.axhline(0, lw=1, ls=":", color="C0")
-<<<<<<< HEAD
 
         tax = ax.twinx()
         der3 = savgol_filter(
@@ -74,28 +72,6 @@
 
         ax.set_ylabel(ylab, fontsize=20)
 
-=======
-
-        tax = ax.twinx()
-        der3 = savgol_filter(
-            y,
-            window_length=len(y) // 8 if len(y) // 8 > 3 else 4,
-            polyorder=3,
-            deriv=3,
-        )
-        tax.plot(
-            taus,
-            max(y) * der3 / der3.max(),
-            ls=":",
-            color="k",
-            label="norm. 3rd deriv.",
-        )
-        tax.axhline(0, lw=1, ls=":", color="k")
-        tax.set_ylabel("3rd derivative")
-
-        ax.set_ylabel(ylab, fontsize=20)
-
->>>>>>> 9cc89864
         # ax.set_ylim(-1.5, 1.5)
 
         if true_tau is not None:
@@ -164,12 +140,8 @@
     off_rms = np.array([a["off_rms"] for a in results])
     off_mean = np.array([a["off_mean"] for a in results])
     thresh = np.array([a["threshold"] for a in results])
-    off_bins = np.array([a["off_bins"] for a in results])
-<<<<<<< HEAD
-    # on_start = np.array([a["on_start"] for a in results])
-    # on_end = np.array([a["on_end"] for a in results])
-=======
->>>>>>> 9cc89864
+    on_start = np.array([a["on_start"] for a in results])
+    on_end = np.array([a["on_end"] for a in results])
     pbftype = np.array([a["pbftype"] for a in results])
 
     pos_thresh = off_mean + thresh * off_rms
@@ -189,23 +161,16 @@
         ax1.plot(x, initial_data, label="initial data")
         ax1.plot(x, residuals[i], label="post-clean residuals")
         ax1.fill_between(x, neg_thresh[i], pos_thresh[i], color="0.8")
-<<<<<<< HEAD
-        # for reg in off_pulse_regions:
-        #     ax1.axvline(reg.min() * dt, color="k")
-        #     ax1.axvline(reg.max() * dt, color="k")
-=======
->>>>>>> 9cc89864
+        ax1.axvline(on_start[i] * dt, color="k")
+        ax1.axvline(on_end[i] * dt, color="k")
         ax1.set_xlabel("Time (ms)")
         ax1.legend()
 
         ax2.plot(x, initial_data, label="initial data")
         ax2.plot(x, residuals[i], label="post-clean residuals")
         ax2.fill_between(x, neg_thresh[i], pos_thresh[i], color="0.8")
-<<<<<<< HEAD
-        # ax2.axvline(off_bins[i].min() * dt, color="k")
-        # ax2.axvline(off_bins[i].max() * dt, color="k")
-=======
->>>>>>> 9cc89864
+        ax2.axvline(on_start[i] * dt, color="k")
+        ax2.axvline(on_end[i] * dt, color="k")
         ax2.axhline(0, color="k", ls=":", lw=1)
         ax2.set_xlabel("Time (ms)")
         ax2.legend()
